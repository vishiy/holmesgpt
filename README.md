--- conflicted
+++ resolved
@@ -51,29 +51,10 @@
 
 By default Jira investigation results are displayed in the CLI itself. But you can use `--update-ticket` to get the results as a comment in the Jira ticket.
 
-
-</details>
-
-<<<<<<< HEAD
-<summary>Investigate PagerDuty Incidents</summary>
-
-```bash
-holmes investigate pagerduty --pagerduty-api-key <PLACEHOLDER_PAGERDUTY_API_KEY>
-```
-</details>
-
-<summary>Investigate an OpsGenie Incident</summary>
-
-```bash
-holmes investigate opsgenie --opsgenie-api-key <PLACEHOLDER_OPSGENIE_API_KEY>
-```
-</details>
-
-<summary>Investigate a GitHub Issue</summary>
-=======
+</details>
+
 <details>
 <summary>Investigate and update GitHub Issues with findings</summary>
->>>>>>> 8306299e
 
 ```bash
 holmes investigate github --github-url https://<PLACEHOLDER> --github-owner <PLACEHOLDER_OWNER_NAME> --github-repository <PLACEHOLDER_GITHUB_REPOSITORY> --github-pat <PLACEHOLDER_GITHUB_PAT>
@@ -265,7 +246,6 @@
 ```
 </details>
 
-
 ## Advanced Usage
 
 <details>
@@ -342,32 +322,18 @@
 </details>
 
 <details>
-<<<<<<< HEAD
-<summary>Investigate and update Jira tickets with findings</summary>
-
-By default Jira investigation results are displayed in the CLI itself. But you can use `--update` to get the results as a comment in the Jira ticket.
-
-```bash
-holmes investigate jira --jira-url https://<PLACEDHOLDER>.atlassian.net --jira-username <PLACEHOLDER_EMAIL> --jira-api-key <PLACEHOLDER_API_KEY> --update
-```
-=======
 
 <summary>GitHub Integration</summary>
->>>>>>> 8306299e
 
 Integrate with GitHub to automate issue tracking and project management tasks. Provide your GitHub PAT (*personal access token*) and specify the `owner/repository`.
 
 ```bash
-<<<<<<< HEAD
-holmes investigate jira --update
-=======
 # GitHub credentials and query settings
 #github_owner: "robusta-dev"
 #github_pat: "..."
 #github_url: "https://api.github.com" (default)
 #github_repository: "holmesgpt"
 #github_query: "is:issue is:open"
->>>>>>> 8306299e
 ```
 
 1. **github_owner**: The repository owner. Eg: `robusta-dev`
@@ -379,19 +345,12 @@
 <details>
 <summary>PagerDuty Integration</summary>
 
-<<<<<<< HEAD
-By default GitHub investigation results are displayed in the CLI itself. But you can use `--update` to get the results as a comment in the GitHub issue.
-
-```bash
-holmes investigate github --github-url https://<PLACEDHOLDER> --github-owner <PLACEHOLDER_GITHUB_OWNER> --github-repository <PLACEHOLDER_GITHUB_REPOSITORY> --github-pat <PLACEHOLDER_GITHUB_PAT> --update
-=======
 Integrate with PagerDuty to automate incident tracking and project management tasks. Provide your PagerDuty credentials and specify the user email to update the incident with findings.
 
 ```bash
 pagerduty_api_key: "..."
 pagerduty_user_email: "user@mail.com"
 pagerduty_incident_key:  "..."
->>>>>>> 8306299e
 ```
 
 1. **pagerduty_api_key**: The PagerDuty API key.  This can be found in the PagerDuty UI under Integrations > API Access Key.
@@ -405,13 +364,9 @@
 Integrate with OpsGenie to automate alert investigations. Provide your OpsGenie credentials and specify the query to fetch alerts.
 
 ```bash
-<<<<<<< HEAD
-holmes investigate github --update
-=======
 opsgenie_api_key : "..."
 opsgenie-team-integration-key: "...."
 opsgenie-query: "..."
->>>>>>> 8306299e
 ```
 
 1. **opsgenie_api_key**: The OpsGenie API key. Get it from Settings > API key management > Add new API key
